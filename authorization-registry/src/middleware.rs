use crate::{
    error::{AppError, ExpectedError},
    services::server_token::{Human, Role},
    utils::extract_bearer_token,
    ServerToken,
};

use crate::AppState;

use axum::{
    body::Body,
    extract::{Request, State},
    http::HeaderMap,
    middleware::Next,
    response::IntoResponse,
    Extension,
};
use reqwest::StatusCode;
use serde::{Deserialize, Serialize};
use std::sync::Arc;

#[derive(Debug, Serialize, Deserialize)]
struct RealmAccess {
    roles: Vec<String>,
}

#[derive(Debug, Serialize, Deserialize)]
struct Claims {
    sub: String,
    iss: String,
    exp: usize,
    realm_access: RealmAccess,
}

pub async fn extract_role_middleware(
    State(server_token): State<Arc<ServerToken>>,
    header: HeaderMap,
    mut req: Request,
    next: Next,
) -> Result<impl IntoResponse, AppError> {
    let token_string = extract_bearer_token(&header)?;
    let token = server_token.decode_token(&token_string)?;

    req.extensions_mut().insert(token.claims.role.clone());
    req.extensions_mut().insert(token);

    let res = next.run(req).await;
    let status = res.status().clone();
    let headers = res.headers().clone();
    let body = res.into_body();

    return Ok((status, headers, body));
}

pub async fn extract_human_middleware(
    Extension(role): Extension<Role>,
    Extension(app_state): Extension<Arc<AppState>>,
    mut req: Request,
    next: Next,
) -> Result<(StatusCode, HeaderMap, Body), AppError> {
    let allowed_company_id = &app_state.config.allowed_company_id;
<<<<<<< HEAD
        tracing::info!("extract_human_middleware: role = {:?}", &role);

=======

    tracing::info!("extract_human_middleware: role = {:?}", &role);
>>>>>>> b1f8ce7a
    match role {
            Role::Human(human) => {
                tracing::debug!("Token is human, user_id = {}", &human.user_id);
                req.extensions_mut().insert(human.clone());
            }
            Role::Machine(machine) => {
                tracing::debug!("Token is machine, company_id = {}", &machine.company_id);
                if machine.company_id == *allowed_company_id {
                    tracing::info!("Machine token matches allowed_company_id; promoting to human with admin role");
<<<<<<< HEAD
                    let human_equivalent = Human {
                        user_id: machine.company_id.clone(),  // or fallback
                        realm_access_roles: vec!["dexspace_admin".to_string()],
                        company_id: machine.company_id.clone(),
=======
                    // create synthetic human
                    let human_equivalent = Human {
                        user_id: machine.company_id.clone(),  // or some fallback
                        realm_access_roles: vec!["dexspace_admin".to_string()],
                        company_id: machine.company_id.clone(),
                        // include other fields if needed
>>>>>>> b1f8ce7a
                    };
                    req.extensions_mut().insert(human_equivalent);
                } else {
                    tracing::warn!(
                        "Machine token rejected: company_id `{}` != allowed `{}`",
                        &machine.company_id,
                        allowed_company_id
                    );
                    return Err(AppError::Expected(ExpectedError {
                        status_code: StatusCode::UNAUTHORIZED,
                        message: "You need a valid human or machine token with correct company_id".to_owned(),
                        reason: format!(
                            "Machine token has company_id `{}`, allowed is `{}`",
                            &machine.company_id, allowed_company_id
                        ),
                        metadata: None,
                    }));
                }
            }
        }
<<<<<<< HEAD

=======
>>>>>>> b1f8ce7a
    let res = next.run(req).await;
    let status = res.status().clone();
    let headers = res.headers().clone();
    let body = res.into_body();

    return Ok((status, headers, body));
}

pub async fn auth_role_middleware(
    State(roles): State<Vec<String>>,
    Extension(human): Extension<Human>,
    Extension(app_state): Extension<AppState>,
    req: Request,
    next: Next,
) -> Result<(StatusCode, HeaderMap, Body), AppError> {
<<<<<<< HEAD
    tracing::info!(
            "auth_role_middleware: human.user_id = {}, human.roles = {:?}, required roles = {:?}",
            &human.user_id,
            &human.realm_access_roles,
            &roles
        );

    if !&human.realm_access_roles.iter().any(|r| roles.contains(&r)) {
=======
    let has_role = human.realm_access_roles.iter().any(|r| roles.contains(&r));
    let allowed_company_id = &app_state.config.allowed_company_id;
    let has_company_id = human.company_id == *allowed_company_id;

    if !has_role && !has_company_id {
>>>>>>> b1f8ce7a
        return Err(AppError::Expected(ExpectedError {
            status_code: StatusCode::UNAUTHORIZED,
            message:  "You don't have the correct access role or company_id".to_owned(),
            reason: format!("User '{}' with roles '{:?}' and company_id '{:?}' does not have any required access roles '{:?}' or company_id '{}'",
                  &human.user_id, &human.realm_access_roles, &human.company_id, &roles, allowed_company_id),
            metadata: None,
        }));
    }

    let res = next.run(req).await;
    let status = res.status().clone();
    let headers = res.headers().clone();
    let body = res.into_body();

    return Ok((status, headers, body));
}

#[cfg(test)]
mod tests {
    use super::*;
    use axum::{
        body::Body, extract::Extension, http::Request, middleware::from_fn_with_state,
        routing::get, Router,
    };
    use reqwest::{header::AUTHORIZATION, StatusCode};
    use tower::ServiceExt;

    use crate::services::server_token::{
        self,
        server_token_test_helper::{self, get_test_service},
        Human, Role,
    };

    #[tokio::test]
    async fn test_extract_role_no_token() {
        async fn get_hello(Extension(_role): Extension<Role>) -> String {
            return "Hello world".to_owned();
        }

        let router = Router::new()
            .route("/", get(get_hello))
            .layer(from_fn_with_state(
                std::sync::Arc::new(get_test_service()),
                extract_role_middleware,
            ));

        let response = router
            .oneshot(Request::builder().uri("/").body(Body::empty()).unwrap())
            .await
            .unwrap();

        assert_eq!(response.status(), StatusCode::UNAUTHORIZED)
    }

    #[tokio::test]
    async fn test_extract_role() {
        async fn get_hello(Extension(_role): Extension<Role>) -> String {
            return "Hello world".to_owned();
        }

        let router = Router::new()
            .route("/", get(get_hello))
            .layer(from_fn_with_state(
                std::sync::Arc::new(get_test_service()),
                extract_role_middleware,
            ));

        let response = router
            .oneshot(
                Request::builder()
                    .uri("/")
                    .header(
                        AUTHORIZATION,
                        server_token_test_helper::get_human_token_header(None, None),
                    )
                    .body(Body::empty())
                    .unwrap(),
            )
            .await
            .unwrap();

        assert_eq!(response.status(), StatusCode::OK)
    }

    #[tokio::test]
    async fn test_extract_human_from_machine_token() {
        async fn get_hello(Extension(_role): Extension<Human>) -> String {
            return "Hello world".to_owned();
        }

        let server_token = std::sync::Arc::new(get_test_service());
        let router = Router::new()
            .route("/", get(get_hello))
            .layer(from_fn_with_state(
                server_token.clone(),
                extract_human_middleware,
            ))
            .layer(from_fn_with_state(
                server_token.clone(),
                extract_role_middleware,
            ));

        let response = router
            .oneshot(
                Request::builder()
                    .uri("/")
                    .header(
                        AUTHORIZATION,
                        server_token::server_token_test_helper::get_machine_token_header(None),
                    )
                    .body(Body::empty())
                    .unwrap(),
            )
            .await
            .unwrap();

        assert_eq!(response.status(), StatusCode::UNAUTHORIZED)
    }

    #[tokio::test]
    async fn test_extract_human() {
        async fn get_hello(Extension(_role): Extension<Human>) -> String {
            return "Hello world".to_owned();
        }

        let server_token = std::sync::Arc::new(get_test_service());
        let router = Router::new()
            .route("/", get(get_hello))
            .layer(from_fn_with_state(
                server_token.clone(),
                extract_human_middleware,
            ))
            .layer(from_fn_with_state(
                server_token.clone(),
                extract_role_middleware,
            ));

        let response = router
            .oneshot(
                Request::builder()
                    .uri("/")
                    .header(
                        AUTHORIZATION,
                        server_token::server_token_test_helper::get_human_token_header(None, None),
                    )
                    .body(Body::empty())
                    .unwrap(),
            )
            .await
            .unwrap();

        assert_eq!(response.status(), StatusCode::OK)
    }
}<|MERGE_RESOLUTION|>--- conflicted
+++ resolved
@@ -59,13 +59,9 @@
     next: Next,
 ) -> Result<(StatusCode, HeaderMap, Body), AppError> {
     let allowed_company_id = &app_state.config.allowed_company_id;
-<<<<<<< HEAD
+
         tracing::info!("extract_human_middleware: role = {:?}", &role);
 
-=======
-
-    tracing::info!("extract_human_middleware: role = {:?}", &role);
->>>>>>> b1f8ce7a
     match role {
             Role::Human(human) => {
                 tracing::debug!("Token is human, user_id = {}", &human.user_id);
@@ -75,19 +71,10 @@
                 tracing::debug!("Token is machine, company_id = {}", &machine.company_id);
                 if machine.company_id == *allowed_company_id {
                     tracing::info!("Machine token matches allowed_company_id; promoting to human with admin role");
-<<<<<<< HEAD
                     let human_equivalent = Human {
-                        user_id: machine.company_id.clone(),  // or fallback
+                        user_id: machine.company_id.clone(),  
                         realm_access_roles: vec!["dexspace_admin".to_string()],
                         company_id: machine.company_id.clone(),
-=======
-                    // create synthetic human
-                    let human_equivalent = Human {
-                        user_id: machine.company_id.clone(),  // or some fallback
-                        realm_access_roles: vec!["dexspace_admin".to_string()],
-                        company_id: machine.company_id.clone(),
-                        // include other fields if needed
->>>>>>> b1f8ce7a
                     };
                     req.extensions_mut().insert(human_equivalent);
                 } else {
@@ -108,10 +95,7 @@
                 }
             }
         }
-<<<<<<< HEAD
-
-=======
->>>>>>> b1f8ce7a
+
     let res = next.run(req).await;
     let status = res.status().clone();
     let headers = res.headers().clone();
@@ -127,7 +111,6 @@
     req: Request,
     next: Next,
 ) -> Result<(StatusCode, HeaderMap, Body), AppError> {
-<<<<<<< HEAD
     tracing::info!(
             "auth_role_middleware: human.user_id = {}, human.roles = {:?}, required roles = {:?}",
             &human.user_id,
@@ -136,13 +119,6 @@
         );
 
     if !&human.realm_access_roles.iter().any(|r| roles.contains(&r)) {
-=======
-    let has_role = human.realm_access_roles.iter().any(|r| roles.contains(&r));
-    let allowed_company_id = &app_state.config.allowed_company_id;
-    let has_company_id = human.company_id == *allowed_company_id;
-
-    if !has_role && !has_company_id {
->>>>>>> b1f8ce7a
         return Err(AppError::Expected(ExpectedError {
             status_code: StatusCode::UNAUTHORIZED,
             message:  "You don't have the correct access role or company_id".to_owned(),
