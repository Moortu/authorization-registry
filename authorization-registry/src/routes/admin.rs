--- conflicted
+++ resolved
@@ -57,24 +57,12 @@
                 .put(replace_policy_in_policy_set)
                 .get(get_policy),
         )
-<<<<<<< HEAD
 //         .layer(from_fn_with_state(
 //             vec!["dexspace_admin".to_owned()],
 //             auth_role_middleware,
 //         ))
 //         .layer(from_fn(extract_human_middleware))
 //         .layer(from_fn_with_state(server_token, extract_role_middleware));
-=======
-        .layer(from_fn_with_state(app_state.clone(), extract_human_middleware)) // 👈 added here
-        .layer(from_fn_with_state(server_token, extract_role_middleware))
-        .layer(from_fn_with_state(
-            vec!["dexspace_admin".to_owned()],
-            auth_role_middleware,
-        ))
-        .layer(Extension(app_state.clone()))
-        .layer(from_fn(extract_human_middleware))
-        .layer(from_fn_with_state(server_token, extract_role_middleware));
->>>>>>> bbdef163
 }
 
 
