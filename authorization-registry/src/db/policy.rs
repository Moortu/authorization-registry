--- conflicted
+++ resolved
@@ -613,53 +613,7 @@
     Ok(result)
 }
 
-<<<<<<< HEAD
 pub async fn delete_policy<T: ConnectionTrait>(id: &Uuid, db: &T) -> anyhow::Result<()> {
-=======
-#[derive(Deserialize, ToSchema)]
-#[serde(rename_all = "camelCase")]
-pub struct InsertPolicySetWithPolicies {
-    pub target: AccessSubjectTarget,
-    pub policy_issuer: String,
-    pub licences: Vec<String>,
-    pub policies: Vec<ar_entity::delegation_evidence::Policy>,
-    pub max_delegation_depth: i32,
-}
-
-pub async fn insert_policy_set_with_policies(
-    now: chrono::DateTime<Utc>,
-    args: &InsertPolicySetWithPolicies,
-    db: &DatabaseConnection,
-) -> anyhow::Result<Uuid> {
-    let transaction = db.begin().await.context("Error opening db transaction")?;
-
-    let policy_set_id = insert_policy_set(
-        now,
-        &args.target,
-        &args.policy_issuer,
-        &args.licences,
-        &args.max_delegation_depth,
-        &transaction,
-    )
-    .await
-    .context("Error inserting policy set into db")?;
-
-    for policy in args.policies.iter() {
-        insert_policy(policy_set_id, &policy, &transaction)
-            .await
-            .context("Error inserting policy into db")?;
-    }
-
-    transaction
-        .commit()
-        .await
-        .context("Error commiting transaction to db")?;
-
-    Ok(policy_set_id)
-}
-
-pub async fn delete_policy(id: &Uuid, db: &DatabaseConnection) -> anyhow::Result<()> {
->>>>>>> 34bf8681
     ar_entity::policy::Entity::delete_by_id(*id)
         .exec(db)
         .await
